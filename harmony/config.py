--- conflicted
+++ resolved
@@ -43,12 +43,8 @@
         'DOWNLOAD_CHUNK_SIZE': str(4 * 1024 * 1024)  # recommend 16MB for servers
     }
 
-<<<<<<< HEAD
-    def __init__(self, environment: Environment = Environment.UAT) -> None:
+    def __init__(self, environment: Environment = Environment.PROD) -> None:
         """Creates a new Config instance for the specified Environment."""
-=======
-    def __init__(self, environment: Environment = Environment.PROD) -> None:
->>>>>>> 2a597c12
         load_dotenv()
         for k, v in Config.config.items():
             setattr(self, k, v)

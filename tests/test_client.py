--- conflicted
+++ resolved
@@ -133,13 +133,8 @@
     )
     job_id = '1234abcd-deed-9876-c001-f00dbad'
     responses.add(
-<<<<<<< HEAD
-        responses.GET,
-        expected_url(collection.id),
-=======
-        responses.GET, 
-        expected_submit_url(collection.id),
->>>>>>> f7d30a26
+        responses.GET,
+        expected_submit_url(collection.id),
         status=200,
         json=expected_job(collection.id, job_id)
     )
@@ -165,15 +160,9 @@
     )
     job_id = '1234abcd-1234-9876-6666-999999abcd'
     responses.add(
-<<<<<<< HEAD
-        responses.GET,
-        expected_url(collection.id),
-        status=200,
-=======
-        responses.GET, 
-        expected_submit_url(collection.id),
-        status=200, 
->>>>>>> f7d30a26
+        responses.GET,
+        expected_submit_url(collection.id),
+        status=200,
         json=expected_job(collection.id, job_id)
     )
 
@@ -196,7 +185,6 @@
         Client(should_validate_auth=False).submit(request)
 
 
-<<<<<<< HEAD
 @pytest.mark.parametrize('param,expected', [
     ({'crs': 'epsg:3141'}, 'outputcrs=epsg:3141'),
     ({'interpolation': 'nearest'}, 'interpolation=nearest'),
@@ -218,7 +206,7 @@
     )
     responses.add(
         responses.GET,
-        expected_url(collection.id),
+        expected_submit_url(collection.id),
         status=200,
         json=expected_job(collection.id, 'abcd-1234'),
     )
@@ -227,7 +215,8 @@
 
     assert len(responses.calls) == 1
     assert urllib.parse.unquote(responses.calls[0].request.url).index(expected) >= 0
-=======
+
+
 @responses.activate
 def test_status():
     collection = Collection(id='C333666999-EOSDIS')
@@ -275,5 +264,4 @@
     assert len(responses.calls) == 1
     assert responses.calls[0].request is not None
     assert urllib.parse.unquote(responses.calls[0].request.url) == expected_status_url(job_id)
-    assert actual_progress == expected_progress
->>>>>>> f7d30a26
+    assert actual_progress == expected_progress
--- conflicted
+++ resolved
@@ -2,7 +2,7 @@
  "cells": [
   {
    "cell_type": "markdown",
-   "id": "integrated-dakota",
+   "id": "casual-dating",
    "metadata": {},
    "source": [
     "## Harmony Py Library\n",
@@ -17,7 +17,7 @@
   {
    "cell_type": "code",
    "execution_count": null,
-   "id": "coordinated-account",
+   "id": "better-biotechnology",
    "metadata": {},
    "outputs": [],
    "source": [
@@ -27,7 +27,7 @@
   {
    "cell_type": "code",
    "execution_count": null,
-   "id": "martial-policy",
+   "id": "latin-celebration",
    "metadata": {},
    "outputs": [],
    "source": [
@@ -37,7 +37,7 @@
   },
   {
    "cell_type": "markdown",
-   "id": "coral-accident",
+   "id": "spare-natural",
    "metadata": {},
    "source": [
     "First let's prompt for your CMR credentials (UAT). Your credentials are stored without needing to hit enter in either field."
@@ -46,7 +46,7 @@
   {
    "cell_type": "code",
    "execution_count": null,
-   "id": "vocal-duplicate",
+   "id": "narrow-motel",
    "metadata": {},
    "outputs": [],
    "source": [
@@ -58,7 +58,7 @@
   },
   {
    "cell_type": "markdown",
-   "id": "several-farming",
+   "id": "pediatric-suspension",
    "metadata": {},
    "source": [
     "Now we create a Harmony Client object, passing in the `auth` tuple containing the username and password entered above."
@@ -67,7 +67,7 @@
   {
    "cell_type": "code",
    "execution_count": null,
-   "id": "formal-capitol",
+   "id": "damaged-capital",
    "metadata": {},
    "outputs": [],
    "source": [
@@ -76,7 +76,7 @@
   },
   {
    "cell_type": "markdown",
-   "id": "accurate-feelings",
+   "id": "younger-cement",
    "metadata": {},
    "source": [
     "Next, we create a Collection object with the CMR collection id for our test collection. We then create a Request which specifies the collection, and a `spatial` `BBox` describing the bounding box for the area we're interested in. We'll see later in the notebook how to make sure the request we have is valid."
@@ -85,7 +85,7 @@
   {
    "cell_type": "code",
    "execution_count": null,
-   "id": "abstract-salon",
+   "id": "geological-aside",
    "metadata": {},
    "outputs": [],
    "source": [
@@ -99,7 +99,7 @@
   },
   {
    "cell_type": "markdown",
-   "id": "meaningful-bunny",
+   "id": "gothic-overall",
    "metadata": {},
    "source": [
     "Now that we have a request, we can submit it to Harmony using the Harmony Client object we created earlier. We'll get back a JSON object that describes the Harmony job that we've submitted. As you can see, the Job contains the original request that was submitted to Harmony, its status, as well as a URL where we can get the Job's current status, and its results if it has completed."
@@ -108,7 +108,7 @@
   {
    "cell_type": "code",
    "execution_count": null,
-   "id": "following-badge",
+   "id": "light-sitting",
    "metadata": {},
    "outputs": [],
    "source": [
@@ -117,7 +117,7 @@
   },
   {
    "cell_type": "markdown",
-   "id": "thermal-crawford",
+   "id": "reliable-blackjack",
    "metadata": {},
    "source": [
     "Now using our helper module, we'll wait for the Job to complete, and then we'll download the results and view them."
@@ -126,7 +126,7 @@
   {
    "cell_type": "code",
    "execution_count": null,
-   "id": "norwegian-dancing",
+   "id": "divine-familiar",
    "metadata": {},
    "outputs": [],
    "source": [
@@ -135,7 +135,7 @@
   },
   {
    "cell_type": "markdown",
-   "id": "minimal-membership",
+   "id": "handed-jewel",
    "metadata": {},
    "source": [
     "Now we show a Harmony request for a temporal range: one month in 2020. As before, we create a Request, and submit it with the same Harmony Client we used above."
@@ -144,7 +144,7 @@
   {
    "cell_type": "code",
    "execution_count": null,
-   "id": "personal-officer",
+   "id": "nonprofit-barcelona",
    "metadata": {},
    "outputs": [],
    "source": [
@@ -161,7 +161,7 @@
   {
    "cell_type": "code",
    "execution_count": null,
-   "id": "meaningful-riding",
+   "id": "three-aluminum",
    "metadata": {},
    "outputs": [],
    "source": [
@@ -170,7 +170,7 @@
   },
   {
    "cell_type": "markdown",
-   "id": "fifth-major",
+   "id": "novel-conclusion",
    "metadata": {},
    "source": [
     "Finally, we show a Harmony request for both a spatial and temporal range. We create the Request and simply specify both a `spatial` bounds and a `temporal` range, submitting it with the Harmony Client."
@@ -179,7 +179,7 @@
   {
    "cell_type": "code",
    "execution_count": null,
-   "id": "molecular-statistics",
+   "id": "compound-active",
    "metadata": {},
    "outputs": [],
    "source": [
@@ -197,7 +197,7 @@
   {
    "cell_type": "code",
    "execution_count": null,
-   "id": "accredited-cheese",
+   "id": "understood-interface",
    "metadata": {},
    "outputs": [],
    "source": [
@@ -206,7 +206,7 @@
   },
   {
    "cell_type": "markdown",
-   "id": "individual-directive",
+   "id": "particular-blink",
    "metadata": {},
    "source": [
     "Now that we know how to make a request, let's investigate how the Harmony Py library can help us make sure we have a valid request. Recall that we used the Harmony `BBox` type to provide a spatial constraint in our request. If we investigate its help text, we see that we create a `BBox` by providing the western, southern, eastern, and northern latitude/longitude bounds for a bounding box."
@@ -215,7 +215,7 @@
   {
    "cell_type": "code",
    "execution_count": null,
-   "id": "passing-dallas",
+   "id": "sealed-kansas",
    "metadata": {},
    "outputs": [],
    "source": [
@@ -224,7 +224,7 @@
   },
   {
    "cell_type": "markdown",
-   "id": "planned-connecticut",
+   "id": "trained-northeast",
    "metadata": {},
    "source": [
     "Now let's create an invalid bounding box by specifying a longitude less than -180 and a northern latitude less than its southern bounds:"
@@ -233,7 +233,7 @@
   {
    "cell_type": "code",
    "execution_count": null,
-   "id": "driven-machinery",
+   "id": "egyptian-springer",
    "metadata": {},
    "outputs": [],
    "source": [
@@ -251,7 +251,7 @@
   },
   {
    "cell_type": "markdown",
-   "id": "prime-impact",
+   "id": "devoted-moscow",
    "metadata": {},
    "source": [
     "Similarly, we can see errors in the temporal parameter:"
@@ -260,7 +260,7 @@
   {
    "cell_type": "code",
    "execution_count": null,
-   "id": "specific-teddy",
+   "id": "familiar-radio",
    "metadata": {},
    "outputs": [],
    "source": [
@@ -281,7 +281,7 @@
   },
   {
    "cell_type": "markdown",
-   "id": "pleasant-sleeping",
+   "id": "correct-tourism",
    "metadata": {},
    "source": [
     "So before submitting a Harmony Request, you can test your request to see if it's valid and how to fix it if not:"
@@ -290,7 +290,7 @@
   {
    "cell_type": "code",
    "execution_count": null,
-   "id": "similar-intention",
+   "id": "broad-preservation",
    "metadata": {},
    "outputs": [],
    "source": [
@@ -312,7 +312,7 @@
   },
   {
    "cell_type": "markdown",
-   "id": "collaborative-burning",
+   "id": "polish-cotton",
    "metadata": {},
    "source": [
     "If we don't validate the request first, Harmony Py will validate it automatically and raise an exception with a message indicating the errors that need to be fixed:"
@@ -321,7 +321,7 @@
   {
    "cell_type": "code",
    "execution_count": null,
-   "id": "future-sleeping",
+   "id": "endangered-peter",
    "metadata": {},
    "outputs": [],
    "source": [
@@ -333,9 +333,8 @@
    ]
   },
   {
-<<<<<<< HEAD
-   "cell_type": "markdown",
-   "id": "minus-headline",
+   "cell_type": "markdown",
+   "id": "foster-ontario",
    "metadata": {},
    "source": [
     "Now let's look at some examples of some of the other parameters that you can use when submitting a Harmony request:\n",
@@ -346,7 +345,7 @@
   {
    "cell_type": "code",
    "execution_count": null,
-   "id": "coated-proceeding",
+   "id": "difficult-theater",
    "metadata": {},
    "outputs": [],
    "source": [
@@ -366,7 +365,7 @@
   },
   {
    "cell_type": "markdown",
-   "id": "yellow-alpha",
+   "id": "mysterious-battlefield",
    "metadata": {},
    "source": [
     "Or maybe you'd like to operate on some specific granules. In that case, passing the `granule_id` argument allows you to list the granule IDs (one or more) to operate upon. Let's try this in combination with another parameter: `crs`, the coordinate reference system we'd like to reproject our results into. In addition we show other options which specify what output format we'd like, the resulting image height and width, and `force_async` tells Harmony we'll come back later and check for our results -- don't hold up the notebook waiting for the result."
@@ -375,7 +374,7 @@
   {
    "cell_type": "code",
    "execution_count": null,
-   "id": "tender-domestic",
+   "id": "amended-young",
    "metadata": {},
    "outputs": [],
    "source": [
@@ -397,7 +396,7 @@
   {
    "cell_type": "code",
    "execution_count": null,
-   "id": "cooperative-blend",
+   "id": "casual-protest",
    "metadata": {},
    "outputs": [],
    "source": [
@@ -409,7 +408,7 @@
   {
    "cell_type": "code",
    "execution_count": null,
-   "id": "responsible-piece",
+   "id": "dress-anxiety",
    "metadata": {},
    "outputs": [],
    "source": [
@@ -419,11 +418,7 @@
   {
    "cell_type": "code",
    "execution_count": null,
-   "id": "incredible-contrary",
-=======
-   "cell_type": "code",
-   "execution_count": null,
->>>>>>> f7d30a26
+   "id": "disabled-carry",
    "metadata": {},
    "outputs": [],
    "source": []
@@ -445,7 +440,7 @@
    "name": "python",
    "nbconvert_exporter": "python",
    "pygments_lexer": "ipython3",
-   "version": "3.8.5-final"
+   "version": "3.9.1"
   }
  },
  "nbformat": 4,

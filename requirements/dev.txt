--- conflicted
+++ resolved
@@ -12,10 +12,6 @@
 pytest-mock ~= 3.5
 pytest-watch ~= 4.2
 responses ~= 0.12
-<<<<<<< HEAD
-setuptools ~= 44.0
-=======
 setuptools >= 54.2
 sphinx ~= 3.4
-wheel >= 0.36
->>>>>>> 2a597c12
+wheel >= 0.36